/**
 * @license
 * Copyright 2025 Google LLC
 * SPDX-License-Identifier: Apache-2.0
 */

import type {
  CountTokensResponse,
  GenerateContentResponse,
  GenerateContentParameters,
  CountTokensParameters,
  EmbedContentResponse,
  EmbedContentParameters,
} from '@google/genai';
import { GoogleGenAI } from '@google/genai';
import { createCodeAssistContentGenerator } from '../code_assist/codeAssist.js';
import { DEFAULT_GEMINI_MODEL } from '../config/models.js';
<<<<<<< HEAD
import { Config } from '../config/config.js';
import fs from 'fs';
import path from 'path';
import fetch from 'node-fetch';
=======
import type { Config } from '../config/config.js';
>>>>>>> 4d07cb7d

import type { UserTierId } from '../code_assist/types.js';
import { LoggingContentGenerator } from './loggingContentGenerator.js';
import { InstallationManager } from '../utils/installationManager.js';

/**
 * Interface abstracting the core functionalities for generating content and counting tokens.
 */
export interface ContentGenerator {
  generateContent(
    request: GenerateContentParameters,
    userPromptId: string,
  ): Promise<GenerateContentResponse>;

  generateContentStream(
    request: GenerateContentParameters,
    userPromptId: string,
  ): Promise<AsyncGenerator<GenerateContentResponse>>;

  countTokens(request: CountTokensParameters): Promise<CountTokensResponse>;

  embedContent(request: EmbedContentParameters): Promise<EmbedContentResponse>;

  userTier?: UserTierId;
}

export enum AuthType {
  LOGIN_WITH_GOOGLE = 'oauth-personal',
  USE_GEMINI = 'gemini-api-key',
  USE_VERTEX_AI = 'vertex-ai',
  CLOUD_SHELL = 'cloud-shell',
}

export type ContentGeneratorConfig = {
  model: string;
  apiKey?: string;
  vertexai?: boolean;
  authType?: AuthType;
  proxy?: string;
};

export function createContentGeneratorConfig(
  config: Config,
  authType: AuthType | undefined,
): ContentGeneratorConfig {
  const geminiApiKey = process.env['GEMINI_API_KEY'] || undefined;
  const googleApiKey = process.env['GOOGLE_API_KEY'] || undefined;
  const googleCloudProject = process.env['GOOGLE_CLOUD_PROJECT'] || undefined;
  const googleCloudLocation = process.env['GOOGLE_CLOUD_LOCATION'] || undefined;

  // Use runtime model from config if available; otherwise, fall back to parameter or default
  const effectiveModel = config.getModel() || DEFAULT_GEMINI_MODEL;

  const contentGeneratorConfig: ContentGeneratorConfig = {
    model: effectiveModel,
    authType,
    proxy: config?.getProxy(),
  };

  // If we are using Google auth or we are in Cloud Shell, there is nothing else to validate for now
  if (
    authType === AuthType.LOGIN_WITH_GOOGLE ||
    authType === AuthType.CLOUD_SHELL
  ) {
    return contentGeneratorConfig;
  }

  if (authType === AuthType.USE_GEMINI && geminiApiKey) {
    contentGeneratorConfig.apiKey = geminiApiKey;
    contentGeneratorConfig.vertexai = false;

    return contentGeneratorConfig;
  }

  if (
    authType === AuthType.USE_VERTEX_AI &&
    (googleApiKey || (googleCloudProject && googleCloudLocation))
  ) {
    contentGeneratorConfig.apiKey = googleApiKey;
    contentGeneratorConfig.vertexai = true;

    return contentGeneratorConfig;
  }

  return contentGeneratorConfig;
}

export async function createContentGenerator(
  config: ContentGeneratorConfig,
  gcConfig: Config,
  sessionId?: string,
): Promise<ContentGenerator> {
  const version = process.env['CLI_VERSION'] || process.version;
  const userAgent = `GeminiCLI/${version} (${process.platform}; ${process.arch})`;
  const baseHeaders: Record<string, string> = {
    'User-Agent': userAgent,
  };

  if (
    config.authType === AuthType.LOGIN_WITH_GOOGLE ||
    config.authType === AuthType.CLOUD_SHELL
  ) {
    const httpOptions = { headers: baseHeaders };
    return new LoggingContentGenerator(
      await createCodeAssistContentGenerator(
        httpOptions,
        config.authType,
        gcConfig,
        sessionId,
      ),
      gcConfig,
    );
  }

  if (
    config.authType === AuthType.USE_GEMINI ||
    config.authType === AuthType.USE_VERTEX_AI
  ) {
    let headers: Record<string, string> = { ...baseHeaders };
    if (gcConfig?.getUsageStatisticsEnabled()) {
      const installationManager = new InstallationManager();
      const installationId = installationManager.getInstallationId();
      headers = {
        ...headers,
        'x-gemini-api-privileged-user-id': `${installationId}`,
      };
    }
    const httpOptions = { headers };

    if (process.env['GEMINI_CLI_BASE_URL']) {
      // eslint-disable-next-line @typescript-eslint/no-explicit-any
      (httpOptions as any).baseUrl = process.env['GEMINI_CLI_BASE_URL'];
    }

    const googleGenAI = new GoogleGenAI({
      apiKey: config.apiKey === '' ? undefined : config.apiKey,
      vertexai: config.vertexai,
      httpOptions,
    });
    return new LoggingContentGenerator(googleGenAI.models, gcConfig);
  }
  throw new Error(
    `Error creating contentGenerator: Unsupported authType: ${config.authType}`,
  );
}<|MERGE_RESOLUTION|>--- conflicted
+++ resolved
@@ -15,14 +15,7 @@
 import { GoogleGenAI } from '@google/genai';
 import { createCodeAssistContentGenerator } from '../code_assist/codeAssist.js';
 import { DEFAULT_GEMINI_MODEL } from '../config/models.js';
-<<<<<<< HEAD
-import { Config } from '../config/config.js';
-import fs from 'fs';
-import path from 'path';
-import fetch from 'node-fetch';
-=======
 import type { Config } from '../config/config.js';
->>>>>>> 4d07cb7d
 
 import type { UserTierId } from '../code_assist/types.js';
 import { LoggingContentGenerator } from './loggingContentGenerator.js';
